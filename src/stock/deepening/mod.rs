//! Implements iterative deepening, aspiration windows, multi-PV,
//! "searchmoves".

mod aspiration;
mod multipv;
mod lazy_smp;

use self::lazy_smp::LazySmp;
use std::thread;
use std::time::Duration;
use std::cell::RefCell;
use std::sync::Arc;
use std::sync::mpsc::{channel, Sender, Receiver, TryRecvError};
use regex::Regex;
use uci::{SetOption, OptionDescription};
use moves::Move;
use value::*;
use depth::*;
use ttable::*;
use search_node::SearchNode;
use search::{Search, SearchParams, SearchReport};

// In this module we use the `DeepeningSearch` trait for depth-first
// searches too, so we rename it to avoid confusion.
use search::DeepeningSearch as SearchExecutor;



/// Executes searches with iterative deepening, aspiration windows,
/// multi-PV, and "searchmoves".
///
/// *Iterative deepening* works as follows: A depth-first search is
/// executed with a depth of one ply, then the depth is incremented
/// and another search is executed. This process is repeated until the
/// search is terminated or the requested search depth is reached. In
/// case of a terminated search, the engine can always fall back to
/// the move selected in the last iteration of the search.
///
/// *Aspiration windows* are a way to reduce the search space in the
/// search. The way it works is that we get the value from the last
/// search iteration, calculate a window around it, and use this as
/// alpha-beta bounds for the next search. Because the window is
/// narrower, more beta cutoffs are achieved, and the search takes a
/// shorter time. The drawback is that if the true score is outside
/// this window, then a costly re-search must be made.
///
/// In *multi-PV* mode the engine calculates several principal
/// variations (PV), each one starting with a different first
/// move. This mode is very useful for chess analysis, but can make
/// the search slower.
///
/// *"searchmoves"* is a feature in the UCI protocol, which makes
/// possible to restrict the analysis to a subset of moves
/// only. Again, this is very useful for chess analysis.
///
/// # Usage
///
/// If `T` is a depth-first searcher, instantiate `Deepening<T>` to
/// turn it into a deepening searcher with aspiration windows,
/// multi-PV, and "searchmoves" support.
///
/// **Important note:** `Deepening` requires a proper transposition
/// table to do its work. It can not work with `DummyTtable`.
pub struct Deepening<T: Search> {
    params: SearchParams<T::SearchNode>,
    search_is_terminated: bool,
    previously_searched_nodes: u64,

    // The real work will be handed over to `multipv`.
    multipv: LazySmp<ThreadExecutor<T>>,

    // The search depth completed so far.
    depth: Depth,

    // The value for the root position so far.
    value: Value,

    // The depth at which the search are likely to be terminated.
    depth_target: Depth,
}


impl<T: Search> SearchExecutor for Deepening<T> {
    type Ttable = T::Ttable;

    type SearchNode = T::SearchNode;

    type ReportData = Vec<Variation>;

    fn new(tt: Arc<Self::Ttable>) -> Deepening<T> {
        Deepening {
            params: bogus_params(),
            search_is_terminated: false,
            previously_searched_nodes: 0,
            multipv: LazySmp::new(tt),
            depth: 0,
            value: VALUE_UNKNOWN,
            depth_target: DEPTH_MAX,
        }
    }

    fn start_search(&mut self, params: SearchParams<T::SearchNode>) {
        assert!(params.depth > 0, "For deepening, depth must be at least 1.");
        debug_assert!(params.depth <= DEPTH_MAX);
        debug_assert!(params.lower_bound >= VALUE_MIN);
        debug_assert!(params.upper_bound <= VALUE_MAX);
        debug_assert!(params.lower_bound < params.upper_bound);
        debug_assert!(!contains_dups(&params.searchmoves));
        self.params = params;
        self.search_is_terminated = false;
        self.previously_searched_nodes = 0;
        self.depth = 0;
        self.value = VALUE_UNKNOWN;
        self.depth_target = DEPTH_MAX;
        self.search_next_depth();
    }

    fn try_recv_report(&mut self) -> Result<SearchReport<Self::ReportData>, TryRecvError> {
        let SearchReport {
            searched_nodes,
            depth,
            value,
            data,
            done,
            ..
        } = try!(self.multipv.try_recv_report());
        if value != VALUE_UNKNOWN {
            self.value = value;
        }
        if !data.is_empty() {
            debug_assert!(contains_same_moves(&self.params.searchmoves, &data));
            self.params.searchmoves = data.clone();
        }
        let mut report = SearchReport {
            search_id: self.params.search_id,
            searched_nodes: self.previously_searched_nodes + searched_nodes,
            depth: self.depth,
            value: self.value,
            data: vec![],
            done: done,
        };
        if done && !self.search_is_terminated {
            debug_assert_eq!(depth, self.depth + 1);
            report.depth = depth;
            report.data.extend(self.multipv.extract_variations());
            self.previously_searched_nodes = report.searched_nodes;
            self.depth = depth;
            if depth < self.params.depth {
                self.search_next_depth();
                report.done = false;
            }
        }
        Ok(report)
    }

    fn wait_report(&self, duration: Duration) {
        self.multipv.wait_report(duration);
    }

    fn send_message(&mut self, message: &str) {
        lazy_static! {
            static ref RE: Regex = Regex::new(r"^TARGET_DEPTH=([-+]?\d+)$").unwrap();
        }
        if let Some(captures) = RE.captures(message) {
            self.depth_target = captures
                .get(1)
                .unwrap()
                .as_str()
                .parse::<Depth>()
                .unwrap();
        } else {
            if message == "TERMINATE" {
                self.search_is_terminated = true;
            }
            self.multipv.send_message(message);
        }
    }
}


impl<T: Search> SetOption for Deepening<T> {
<<<<<<< HEAD
    fn options() -> Vec<(String, OptionDescription)> {
        LazySmp::<ThreadExecutor<T>>::options()
=======
    fn options() -> Vec<(&'static str, OptionDescription)> {
        Multipv::<ThreadExecutor<T>>::options()
>>>>>>> 2874bc0e
    }

    fn set_option(name: &str, value: &str) {
        LazySmp::<ThreadExecutor<T>>::set_option(name, value)
    }
}


impl<T: Search> Deepening<T> {
    fn search_next_depth(&mut self) {
        self.multipv
            .start_search(SearchParams {
                              search_id: 0,
                              depth: self.depth + 1,
                              ..self.params.clone()
                          });
    }
}


/// A helper type. It turns a `Search` into `SearchExecutor`.
struct ThreadExecutor<T: Search> {
    tt: Arc<T::Ttable>,
    messages_tx: Sender<String>,
    reports_rx: Receiver<SearchReport<T::ReportData>>,
    reports_tx: Sender<SearchReport<T::ReportData>>,
    pending_report: RefCell<Option<SearchReport<T::ReportData>>>,
    handle: Option<thread::JoinHandle<Value>>,
}

impl<T: Search> SearchExecutor for ThreadExecutor<T> {
    type Ttable = T::Ttable;

    type SearchNode = T::SearchNode;

    type ReportData = T::ReportData;

    fn new(tt: Arc<Self::Ttable>) -> Self {
        let (reports_tx, reports_rx) = channel();
        Self {
            tt: tt,
            messages_tx: channel().0,
            reports_rx: reports_rx,
            reports_tx: reports_tx,
            pending_report: RefCell::new(None),
            handle: None,
        }
    }

    fn start_search(&mut self, params: SearchParams<Self::SearchNode>) {
        let (messages_tx, messages_rx) = channel();
        self.messages_tx = messages_tx;
        self.handle.take().and_then(|h| h.join().ok());
        self.handle = Some(T::spawn(params,
                                    self.tt.clone(),
                                    self.reports_tx.clone(),
                                    messages_rx));
    }

    fn wait_report(&self, timeout_after: Duration) {
        let mut report = self.pending_report.borrow_mut();
        if report.is_none() {
            *report = self.reports_rx.recv_timeout(timeout_after).ok();
        }
    }

    fn try_recv_report(&mut self) -> Result<SearchReport<Self::ReportData>, TryRecvError> {
        self.pending_report
            .borrow_mut()
            .take()
            .ok_or(TryRecvError::Empty)
            .or_else(|_| self.reports_rx.try_recv())
    }

    fn send_message(&mut self, msg: &str) {
        self.messages_tx.send(msg.to_string()).ok();
    }
}

impl<T: Search> SetOption for ThreadExecutor<T> {
    fn options() -> Vec<(&'static str, OptionDescription)> {
        T::options()
    }

    fn set_option(name: &str, value: &str) {
        T::set_option(name, value);
    }
}


/// A helper function. It returns bogus search parameters.
fn bogus_params<T: SearchNode>() -> SearchParams<T> {
    const FEN: &'static str = "7k/8/8/8/8/8/8/7K w - - 0 1";
    SearchParams {
        search_id: 0,
        position: T::from_history(FEN, &mut vec![].into_iter())
            .ok()
            .unwrap(),
        depth: 1,
        lower_bound: VALUE_MIN,
        upper_bound: VALUE_MAX,
        searchmoves: vec![Move::invalid()],
    }
}


/// A helper function. It checks if there are moves in the supplied
/// list that occur more than once.
fn contains_dups(list: &Vec<Move>) -> bool {
    let mut l = list.clone();
    l.sort();
    l.dedup();
    l.len() < list.len()
}


/// A helper function. It checks if the two supplied lists of moves
/// contain the same moves, possibly in different order.
fn contains_same_moves(list1: &Vec<Move>, list2: &Vec<Move>) -> bool {
    let mut list1 = list1.clone();
    let mut list2 = list2.clone();
    list1.sort();
    list2.sort();
    list1 == list2
}<|MERGE_RESOLUTION|>--- conflicted
+++ resolved
@@ -179,13 +179,8 @@
 
 
 impl<T: Search> SetOption for Deepening<T> {
-<<<<<<< HEAD
-    fn options() -> Vec<(String, OptionDescription)> {
+    fn options() -> Vec<(&'static str, OptionDescription)> {
         LazySmp::<ThreadExecutor<T>>::options()
-=======
-    fn options() -> Vec<(&'static str, OptionDescription)> {
-        Multipv::<ThreadExecutor<T>>::options()
->>>>>>> 2874bc0e
     }
 
     fn set_option(name: &str, value: &str) {
